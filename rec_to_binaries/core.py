from logging import getLogger

import rec_to_binaries.trodes_data as td

_DEFAULT_LFP_EXPORT_ARGS = ('-highpass', '0', '-lowpass', '400',
                            '-interp', '0', '-userefs', '0',
                            '-outputrate', '1500')
_DEFAULT_MDA_EXPORT_ARGS = ('-usespikefilters', '0',
                            '-interp', '500', '-userefs', '1')
_DEFAULT_ANALOG_EXPORT_ARGS = ()
_DEFAULT_DIO_EXPORT_ARGS = ()
_DEFAULT_SPIKE_EXPORT_ARGS = ()
_DEFAULT_TIME_EXPORT_ARGS = ()

logger = getLogger(__name__)


def extract_trodes_rec_file(data_dir,
                            animal,
                            lfp_export_args=_DEFAULT_LFP_EXPORT_ARGS,
                            mda_export_args=_DEFAULT_MDA_EXPORT_ARGS,
                            analog_export_args=_DEFAULT_ANALOG_EXPORT_ARGS,
                            dio_export_args=_DEFAULT_DIO_EXPORT_ARGS,
                            spikes_export_args=_DEFAULT_SPIKE_EXPORT_ARGS,
                            time_export_args=_DEFAULT_TIME_EXPORT_ARGS,
<<<<<<< HEAD
                            make_HDF5=False, extract_analog=True,
                            extract_spikes=True, overwrite=False,
                            stop_error=False, use_folder_date=False,
                            parallel_instances=1, use_day_config=True):
=======
                            make_HDF5=False,
                            extract_analog=False,
                            extract_spikes=True,
                            extract_lfps=True,
                            extract_dio=True,
                            extract_time=True,
                            extract_mda=True,
                            make_mountain_dir=False,
                            make_pos_dir=True,
                            overwrite=False,
                            stop_error=False,
                            use_folder_date=False,
                            parallel_instances=1,
                            use_day_config=True):
>>>>>>> 963eee14
    """Extracting Trodes rec files.

    Following the Frank Lab directory structure for raw ephys data, will
    automate extraction of Trode's rec files into its exploded datatype
    components, and then will convert the files to an hdf5 storage
    to be used for further preprocessing and analysis.

    To find any of the extract args (e.g. lfp_export_args) use the shell help
    i.e. `exportLFP -h` or refer to the trodes code repository documentation.

    Parameters
    ----------
    data_dir : str
    animal : str
        Name of animal
    lfp_export_args : tuple, optional
        Parameters for SpikeGadgets `exportLFP` function
    mda_export_args : tuple, optional
        Parameters for SpikeGadgets `exportmda` function
    analog_export_args : tuple, optional
        Parameters for SpikeGadgets `exportanalog` function
    dio_export_args : tuple, optional
        Parameters for SpikeGadgets `exportdio` function
    spikes_export_args : tuple, optional
        Parameters for SpikeGadgets `exportspikes` function
    time_export_args : tuple, optional
        Parameters for SpikeGadgets `exporttime` function
    parallel_instances : int, optional
        Number of parallel jobs to run.
    make_HDF5 : bool, optional
        If true, will make HDF5 files in addition to binaries.
    extract_analog : bool, optional
        If true, extracts the analog data (accelerometer, gyroscope,
        magnetometor).
    extract_spikes : bool, optional
    extract_lfps : bool, optional
    extract_dio : bool, optional
    extract_time : bool, optional
    extract_mda : bool, optional
    make_mountain_dir : bool, optional
    make_pos_dir : bool, optional
    overwrite : bool, optional
        If true, will overwrite existing files.
    stop_error : bool, optional
        If true, the function will stop on errors. If false it will only
        give warnings if something fails.
    use_folder_date : bool, optional
    use_day_config : bool, optional
        Use external configuration file in date folder
        (i.e. `<date>.trodesconf`)

    """
    animal_info = td.TrodesAnimalInfo(data_dir, animal)

    extractor = td.ExtractRawTrodesData(animal_info)
    raw_epochs_unionset = animal_info.get_raw_epochs_unionset()
    if len(raw_epochs_unionset) == 0:
        logger.warning('No epochs found!')
    raw_dates = animal_info.get_raw_dates()

    if extract_analog:
        logger.info('Extracting analog data...')
        extractor.extract_analog(
            raw_dates, raw_epochs_unionset, export_args=analog_export_args,
            overwrite=overwrite, stop_error=stop_error,
            use_folder_date=use_folder_date,
            parallel_instances=parallel_instances,
            use_day_config=use_day_config)

    if extract_dio:
        logger.info('Extracting DIO...')
        extractor.extract_dio(
            raw_dates, raw_epochs_unionset, export_args=dio_export_args,
            overwrite=overwrite, stop_error=stop_error,
            use_folder_date=use_folder_date,
            parallel_instances=parallel_instances,
            use_day_config=use_day_config)

    if extract_lfps:
        logger.info('Extracting LFP...')
        extractor.extract_lfp(
            raw_dates, raw_epochs_unionset, export_args=lfp_export_args,
            overwrite=overwrite, stop_error=stop_error,
            use_folder_date=use_folder_date,
            parallel_instances=parallel_instances,
            use_day_config=use_day_config)

    if extract_mda:
        logger.info('Extracting mda...')
        extractor.extract_mda(
            raw_dates, raw_epochs_unionset, export_args=mda_export_args,
            overwrite=overwrite, stop_error=stop_error,
            use_folder_date=use_folder_date,
            parallel_instances=parallel_instances,
            use_day_config=use_day_config)

    if extract_spikes:
        logger.info('Extracting spikes...')
        extractor.extract_spikes(
            raw_dates, raw_epochs_unionset, export_args=spikes_export_args,
            overwrite=overwrite, stop_error=stop_error,
            use_folder_date=use_folder_date,
            parallel_instances=parallel_instances,
            use_day_config=use_day_config)

    if extract_time:
        logger.info('Extracting time...')
        extractor.extract_time(
            raw_dates, raw_epochs_unionset, export_args=time_export_args,
            overwrite=overwrite, stop_error=stop_error,
            use_folder_date=use_folder_date,
            parallel_instances=parallel_instances,
            use_day_config=use_day_config)

    if make_mountain_dir:
        logger.info('Making mountain directory...')
        extractor.prepare_mountain_dir(
            raw_dates, raw_epochs_unionset, use_folder_date=use_folder_date,
            stop_error=stop_error)

    if make_pos_dir:
        logger.info('Making position directory...')
        extractor.prepare_pos_dir(
            raw_dates, raw_epochs_unionset, overwrite=overwrite,
            use_folder_date=use_folder_date, stop_error=stop_error)

    if make_HDF5:
        # Reload animal_info to get directory structures created during
        # extraction
        animal_info = td.TrodesAnimalInfo(data_dir, animal)

        importer = td.TrodesPreprocessingToAnalysis(animal_info)

        # Convert binaries into hdf5 files
        for date in animal_info.preproc_dio_paths['date'].unique():
            importer.convert_dio_day(date)

        for date in animal_info.preproc_LFP_paths['date'].unique():
            importer.convert_lfp_day(date)

        for date in animal_info.preproc_pos_paths['date'].unique():
            importer.convert_pos_day(date)

        for date in animal_info.preproc_spike_paths['date'].unique():
            importer.convert_spike_day(
                date, parallel_instances=parallel_instances)<|MERGE_RESOLUTION|>--- conflicted
+++ resolved
@@ -23,14 +23,8 @@
                             dio_export_args=_DEFAULT_DIO_EXPORT_ARGS,
                             spikes_export_args=_DEFAULT_SPIKE_EXPORT_ARGS,
                             time_export_args=_DEFAULT_TIME_EXPORT_ARGS,
-<<<<<<< HEAD
-                            make_HDF5=False, extract_analog=True,
-                            extract_spikes=True, overwrite=False,
-                            stop_error=False, use_folder_date=False,
-                            parallel_instances=1, use_day_config=True):
-=======
                             make_HDF5=False,
-                            extract_analog=False,
+                            extract_analog=True,
                             extract_spikes=True,
                             extract_lfps=True,
                             extract_dio=True,
@@ -43,7 +37,6 @@
                             use_folder_date=False,
                             parallel_instances=1,
                             use_day_config=True):
->>>>>>> 963eee14
     """Extracting Trodes rec files.
 
     Following the Frank Lab directory structure for raw ephys data, will
